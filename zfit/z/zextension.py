--- conflicted
+++ resolved
@@ -156,16 +156,9 @@
         kwargs.update(kwargs_user)
 
         self.tf_function = tf.function(**kwargs)
-<<<<<<< HEAD
         for cache in self.function_cache.values():
             cache.clear()
         # self.function_cache.clear()
-=======
-        for value in self.function_cache.values():
-            value.clear()
-        self.function_cache.clear()
-        # self.function_cache = defaultdict(list)
->>>>>>> fb31fdd5
 
     def __call__(self, func):
         wrapped_func = self.tf_function(func)
