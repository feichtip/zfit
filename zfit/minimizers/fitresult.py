#  Copyright (c) 2020 zfit

import itertools
from collections import OrderedDict
from typing import Dict, Union, Callable, Optional

import colored
import numpy as np
import tableformatter as tafo
from colorama import Style
from ordered_set import OrderedSet

from .interface import ZfitMinimizer, ZfitResult
from ..core.interfaces import ZfitLoss, ZfitParameter
from ..settings import run
from ..util.container import convert_to_container
from ..util.exception import WeightsNotImplementedError
from ..util.ztyping import ParamsTypeOpt
<<<<<<< HEAD

from .errors import compute_errors
from .. import settings
=======
>>>>>>> ccae2feb


def _minos_minuit(result, params, sigma=1.0):
    fitresult = result
    minimizer = fitresult.minimizer
    from zfit.minimizers.minimizer_minuit import Minuit

    if not isinstance(minimizer, Minuit):
        raise TypeError("Cannot perform error calculation 'minos_minuit' with a different minimizer than"
                        "`Minuit`.")

    result = [minimizer._minuit_minimizer.minos(var=p.name, sigma=sigma)
              for p in params][-1]  # returns every var
    result = OrderedDict((p, result[p.name]) for p in params)
    new_result = None
    return result, new_result


def _covariance_minuit(result, params):
    # check if no weights in data
    if any([data.weights is not None for data in result.loss.data]):
        raise WeightsNotImplementedError("Weights are not supported with minuit hesse.")

    fitresult = result
    minimizer = fitresult.minimizer

    from zfit.minimizers.minimizer_minuit import Minuit

    if not isinstance(minimizer, Minuit):
        raise TypeError("Cannot compute the covariance matrix with 'covariance_minuit' with a different"
                        " minimizer than `Minuit`.")

    covariance = result.minimizer._minuit_minimizer.covariance

    covariance_dict = {}
    for p1 in params:
        for p2 in params:
            key = (p1, p2)
            covariance_dict[key] = covariance[tuple(k.name for k in key)]

    return covariance_dict


def _covariance_np(result, params):
    # check if no weights in data
    if any([data.weights is not None for data in result.loss.data]):
        raise WeightsNotImplementedError("Weights are not supported with hesse numpy.")

    # TODO: maybe activate again? currently fails due to numerical problems
    # numgrad_was_none = settings.options.numerical_grad is None
    # if numgrad_was_none:
    #     settings.options.numerical_grad = True
    covariance = np.linalg.inv(result.loss.value_gradients_hessian(params)[2])
    # if numgrad_was_none:
    #     settings.options.numerical_grad = None

    return matrix_to_dict(params, covariance)


class FitResult(ZfitResult):
    _default_hesse = "hesse_np"
    _hesse_methods = {"minuit_hesse": _covariance_minuit, "hesse_np": _covariance_np}
    _default_error = "zfit_error"
    _error_methods = {"minuit_minos": _minos_minuit, "zfit_error": compute_errors}

    def __init__(self, params: Dict[ZfitParameter, float], edm: float, fmin: float, status: int, converged: bool,
                 info: dict, loss: ZfitLoss, minimizer: "ZfitMinimizer"):
        """Create a `FitResult` from a minimization. Store parameter values, minimization infos and calculate errors.

        Any errors calculated are saved under `self.params` dictionary with {parameter: {error_name1: {'low': value
        'high': value or similar}}

        Args:
            params (OrderedDict[:py:class:`~zfit.Parameter`, float]): Result of the fit where each
            :py:class:`~zfit.Parameter` key has the value
                from the minimum found by the minimizer.
            edm (Union[int, float]): The estimated distance to minimum, estimated by the minimizer (if available)
            fmin (Union[numpy.float64, float]): The minimum of the function found by the minimizer
            status (int): A status code (if available)
            converged (bool): Whether the fit has successfully converged or not.
            info (Dict): Additional information (if available) like *number of function calls* and the
                original minimizer return message.
            loss (Union[ZfitLoss]): The loss function that was minimized. Contains also the pdf, data etc.
            minimizer (ZfitMinimizer): Minimizer that was used to obtain this `FitResult` and will be used to
                calculate certain errors. If the minimizer is state-based (like "iminuit"), then this is a copy
                and the state of other `FitResults` or of the *actual* minimizer that performed the minimization
                won't be altered.
        """
        super().__init__()
        self._status = status
        self._converged = converged
        self._params = self._input_convert_params(params)
        self._edm = edm
        self._fmin = fmin
        self._info = info
        self._loss = loss
        self._minimizer = minimizer
        self._valid = True
        # self.param_error = OrderedDict((p, {}) for p in params)
        # self.param_hesse = OrderedDict((p, {}) for p in params)

    def _input_convert_params(self, params):
        params = ParamHolder((p, {"value": v}) for p, v in params.items())
        return params

    def _get_uncached_params(self, params, method_name):
        params_uncached = [p for p in params if self.params[p].get(method_name) is None]
        return params_uncached

    @property
    def params(self):
        return self._params

    @property
    def edm(self):
        """The estimated distance to the minimum.

        Returns:
            numeric
        """
        edm = self._edm
        return edm

    @property
    def minimizer(self):
        return self._minimizer

    @property
    def loss(self) -> ZfitLoss:
        # TODO(Mayou36): this is currently a reference, should be a copy of the loss?
        return self._loss

    @property
    def fmin(self):
        """Function value at the minimum.

        Returns:
            numeric
        """
        fmin = self._fmin
        return fmin

    @property
    def status(self):
        status = self._status
        return status

    @property
    def info(self):
        return self._info

    @property
    def converged(self):
        return self._converged

    @property
    def valid(self):
        return self._valid

    def _input_check_params(self, params):
        if params is not None:
            params = convert_to_container(params)
        else:
            params = list(self.params.keys())
        return params

    def hesse(self, params: ParamsTypeOpt = None, method: Union[str, Callable] = None,
              error_name: Optional[str] = None) -> OrderedDict:
        """Calculate for `params` the symmetric error using the Hessian/covariance matrix.

        Args:
            params (list(:py:class:`~zfit.Parameter`)): The parameters  to calculate the
                Hessian symmetric error. If None, use all parameters.
            method (str): the method to calculate the covariance matrix. Can be {'minuit_hesse', 'hesse_np'} or a callable.
            error_name (str): The name for the error in the dictionary.

        Returns:
            OrderedDict: Result of the hessian (symmetric) error as dict with each parameter holding
                the error dict {'error': sym_error}.

                So given param_a (from zfit.Parameter(.))
                `error_a = result.hesse(params=param_a)[param_a]['error']`
                error_a is the hessian error.
        """
        if method is None:
            # LEGACY START
            method = self._default_hesse
            from zfit.minimizers.minimizer_minuit import Minuit

            if isinstance(self.minimizer, Minuit):
                method = "minuit_hesse"
            # LEGACY END
        if error_name is None:
            if not isinstance(method, str):
                raise ValueError("Need to specify `error_name` or use a string as `method`")
            error_name = method

        all_params = list(self.params.keys())
        uncached_params = self._get_uncached_params(params=all_params, method_name=error_name)

        if uncached_params:
            error_dict = self._hesse(params=uncached_params, method=method)
            self._cache_errors(error_name=error_name, errors=error_dict)

        params = self._input_check_params(params)
        all_errors = OrderedDict((p, self.params[p][error_name]) for p in params)
        return all_errors

    def _cache_errors(self, error_name, errors):
        for param, errors in errors.items():
            self.params[param][error_name] = errors

    def _hesse(self, params, method):
        covariance_dict = self.covariance(params, method, as_dict=True)
        return OrderedDict((p, {"error": covariance_dict[(p, p)] ** 0.5}) for p in params)

    def error(self, params: ParamsTypeOpt = None, method: Union[str, Callable] = None, error_name: str = None,
              sigma: float = 1.0) -> OrderedDict:
        r"""Calculate and set for `params` the asymmetric error using the set error method.

            Args:
                params (list(:py:class:`~zfit.Parameter` or str)): The parameters or their names to calculate the
                     errors. If `params` is `None`, use all *floating* parameters.
                method (str or Callable): The method to use to calculate the errors. Valid choices are
                    {'minuit_minos'} or a Callable.
                sigma (float): Errors are calculated with respect to `sigma` std deviations. The definition
                    of 1 sigma depends on the loss function and is defined there.

                    For example, the negative log-likelihood (without the factor of 2) has a correspondents
                    of :math:`\Delta` NLL of 1 corresponds to 1 std deviation.
                error_name (str): The name for the error in the dictionary.


            Returns:
                `OrderedDict`: A `OrderedDict` containing as keys the parameter and as value a `dict` which
                    contains (next to probably more things) two keys 'lower' and 'upper',
                    holding the calculated errors.
                    Example: result[par1]['upper'] -> the asymmetric upper error of 'par1'
        """
        if method is None:
            method = self._default_error
        if error_name is None:
            if not isinstance(method, str):
                raise ValueError("Need to specify `error_name` or use a string as `method`")
            error_name = method

        params = self._input_check_params(params)
        uncached_params = self._get_uncached_params(params=params, method_name=error_name)

        new_result = None

        if uncached_params:
            error_dict, new_result = self._error(params=uncached_params, method=method, sigma=sigma)
            if new_result is None:
                self._cache_errors(error_name=error_name, errors=error_dict)
            else:
                msg = "Invalid, a new minimum was found."
                self._cache_errors(error_name=error_name, errors={p: msg for p in params})
                self._valid = False
                new_result._cache_errors(error_name=error_name, errors=error_dict)
        all_errors = OrderedDict((p, self.params[p][error_name]) for p in params)

        return all_errors, new_result

    def _error(self, params, method, sigma):
        if not callable(method):
            try:
                method = self._error_methods[method]
            except KeyError:
                raise KeyError("The following method is not a valid, implemented method: {}".format(method))
        return method(result=self, params=params, sigma=sigma)

    def covariance(self, params: ParamsTypeOpt = None, method: Union[str, Callable] = None, as_dict: bool = False):
        """Calculate the covariance matrix for `params`.

            Args:
                params (list(:py:class:`~zfit.Parameter`)): The parameters to calculate
                    the covariance matrix. If `params` is `None`, use all *floating* parameters.
                method (str or Callbel): The method to use to calculate the covariance matrix. Valid choices are
                    {'minuit_hesse', 'hesse_np'} or a Callable.
                as_dict (bool): Default `False`. If `True` then returns a dictionnary.

            Returns:
                2D `numpy.array` of shape (N, N);
                `dict`(param1, param2) -> covariance if `as_dict == True`.
        """
        if method is None:
            # LEGACY START
            method = self._default_hesse
            from zfit.minimizers.minimizer_minuit import Minuit

            if isinstance(self.minimizer, Minuit):
                method = "minuit_hesse"
            # LEGACY END

        params = self._input_check_params(params)
        covariance = self._covariance(method=method)
        covariance = {k: covariance[k] for k in itertools.product(params, params)}

        if as_dict:
            return covariance
        else:
            return dict_to_matrix(params, covariance)

    def _covariance(self, method):
        if not callable(method):
            try:
                method = self._hesse_methods[method]
            except KeyError:
                raise KeyError("The following method is not a valid, implemented method: {}".format(method))

        params = list(self.params.keys())
        return method(result=self, params=params)

    def __str__(self):
        string = Style.BRIGHT + f'FitResult' + Style.NORMAL + f' of\n{self.loss} \nwith\n{self.minimizer}\n'
        string += tafo.generate_table(
            [[color_on_bool(self.converged), format_value(self.edm, highprec=False),
              format_value(self.fmin)]],
            ['converged', 'edm', 'min value'],
            # grid_style=tafo.SparseGrid()
        )
        string += Style.BRIGHT + "Parameters\n"
        string += str(self.params)
        return string


def dict_to_matrix(params, matrix_dict):
    nparams = len(params)
    matrix = np.empty((nparams, nparams))

    for i in range(nparams):
        pi = params[i]
        for j in range(i, nparams):
            pj = params[j]
            matrix[i, j] = matrix_dict[(pi, pj)]
            if i != j:
                matrix[j, i] = matrix_dict[(pi, pj)]

    return matrix


def matrix_to_dict(params, matrix):
    nparams = len(params)
    matrix_dict = {}

    for i in range(nparams):
        pi = params[i]
        for j in range(i, nparams):
            pj = params[j]
            matrix_dict[(pi, pj)] = matrix[i, j]
            if i != j:
                matrix_dict[(pj, pi)] = matrix[i, j]

    return matrix_dict


def format_value(value, highprec=True):
    try:
        import iminuit
        m_error_class = iminuit.util.MError
    except ImportError:
        m_error_class = dict
    if isinstance(value, (dict, m_error_class)):
        if 'error' in value:
            value = value['error']
            value = f"+/- {value:> 6.2g}"
        if 'lower' in value and 'upper' in value:
            lower = value['lower']
            upper = value['upper']
            lower, upper = f"{lower: >+6.2g}", f"{upper: >+6.2g}"
            lower += " " * (9 - len(lower))
            value = lower + upper

    if isinstance(value, float):
        if highprec:
            value = f"{value:> 6.4g}"
        else:
            value = f"{value:> 6.2g}"
    return value


def color_on_bool(value, on_true=colored.bg(10), on_false=colored.bg(9)):
    if not value and on_false:
        value_add = on_false
    elif value and on_true:
        value_add = on_true
    else:
        value_add = ''
    value = value_add + str(value)
    return value


class ParamHolder(dict):  # no UserDict, we only want to change the __str__

    def __str__(self) -> str:
        order_keys = ['value', 'hesse']
        keys = OrderedSet()
        for pdict in self.values():
            keys.update(OrderedSet(pdict))
        order_keys = OrderedSet([key for key in order_keys if key in keys])
        order_keys.update(keys)

        rows = []
        for param, pdict in self.items():
            row = [param.name]
            row.extend(format_value(pdict.get(key, ' ')) for key in order_keys)
            row.append(color_on_bool(run(param.at_limit), on_true=colored.bg('light_red'), on_false=False))
            rows.append(row)

        order_keys = ['name'] + list(order_keys) + ['at limit']

        return tafo.generate_table(rows, order_keys,
                                   grid_style=tafo.AlternatingRowGrid(colored.bg(15), colored.bg(254)))<|MERGE_RESOLUTION|>--- conflicted
+++ resolved
@@ -16,12 +16,9 @@
 from ..util.container import convert_to_container
 from ..util.exception import WeightsNotImplementedError
 from ..util.ztyping import ParamsTypeOpt
-<<<<<<< HEAD
 
 from .errors import compute_errors
 from .. import settings
-=======
->>>>>>> ccae2feb
 
 
 def _minos_minuit(result, params, sigma=1.0):
