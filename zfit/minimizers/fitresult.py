#  Copyright (c) 2020 zfit

import itertools
from collections import OrderedDict
from typing import Dict, Union, Callable, Optional

import numpy as np

from .interface import ZfitMinimizer, ZfitResult
from ..core.interfaces import ZfitLoss, ZfitParameter
from ..util.container import convert_to_container
from ..util.exception import WeightsNotImplementedError
from ..util.ztyping import ParamsTypeOpt
<<<<<<< HEAD
from .errors import compute_errors
=======
from .. import settings
>>>>>>> 0cd1e140


def _minos_minuit(result, params, sigma=1.0):
    fitresult = result
    minimizer = fitresult.minimizer
    from zfit.minimizers.minimizer_minuit import Minuit

    if not isinstance(minimizer, Minuit):
        raise TypeError("Cannot perform error calculation 'minos_minuit' with a different minimizer than"
                        "`Minuit`.")

    result = [minimizer._minuit_minimizer.minos(var=p.name, sigma=sigma)
              for p in params][-1]  # returns every var
    result = OrderedDict((p, result[p.name]) for p in params)
    return result


def _covariance_minuit(result, params):
    # check if no weights in data
    if any([data.weights is not None for data in result.loss.data]):
        raise WeightsNotImplementedError("Weights are not supported with minuit hesse.")

    fitresult = result
    minimizer = fitresult.minimizer

    from zfit.minimizers.minimizer_minuit import Minuit

    if not isinstance(minimizer, Minuit):
        raise TypeError("Cannot compute the covariance matrix with 'covariance_minuit' with a different"
                        " minimizer than `Minuit`.")

    covariance = result.minimizer._minuit_minimizer.covariance

    covariance_dict = {}
    for p1 in params:
        for p2 in params:
            key = (p1, p2)
            covariance_dict[key] = covariance[tuple(k.name for k in key)]

    return covariance_dict


def _covariance_np(result, params):
    # check if no weights in data
    if any([data.weights is not None for data in result.loss.data]):
        raise WeightsNotImplementedError("Weights are not supported with hesse numpy.")

    # TODO: maybe activate again? currently fails due to numerical problems
    # numgrad_was_none = settings.options.numerical_grad is None
    # if numgrad_was_none:
    #     settings.options.numerical_grad = True
    covariance = np.linalg.inv(result.loss.value_gradients_hessian(params)[2])
    # if numgrad_was_none:
    #     settings.options.numerical_grad = None

    return matrix_to_dict(params, covariance)


class FitResult(ZfitResult):
    _default_hesse = "hesse_np"
    _hesse_methods = {"minuit_hesse": _covariance_minuit, "hesse_np": _covariance_np}
    _default_error = "minuit_minos"
    _error_methods = {"minuit_minos": _minos_minuit}

    def __init__(self, params: Dict[ZfitParameter, float], edm: float, fmin: float, status: int, converged: bool,
                 info: dict, loss: ZfitLoss, minimizer: "ZfitMinimizer"):
        """Create a `FitResult` from a minimization. Store parameter values, minimization infos and calculate errors.

        Any errors calculated are saved under `self.params` dictionary with {parameter: {error_name1: {'low': value
        'high': value or similar}}

        Args:
            params (OrderedDict[:py:class:`~zfit.Parameter`, float]): Result of the fit where each
            :py:class:`~zfit.Parameter` key has the value
                from the minimum found by the minimizer.
            edm (Union[int, float]): The estimated distance to minimum, estimated by the minimizer (if available)
            fmin (Union[numpy.float64, float]): The minimum of the function found by the minimizer
            status (int): A status code (if available)
            converged (bool): Whether the fit has successfully converged or not.
            info (Dict): Additional information (if available) like *number of function calls* and the
                original minimizer return message.
            loss (Union[ZfitLoss]): The loss function that was minimized. Contains also the pdf, data etc.
            minimizer (ZfitMinimizer): Minimizer that was used to obtain this `FitResult` and will be used to
                calculate certain errors. If the minimizer is state-based (like "iminuit"), then this is a copy
                and the state of other `FitResults` or of the *actual* minimizer that performed the minimization
                won't be altered.
        """
        super().__init__()
        self._status = status
        self._converged = converged
        self._params = self._input_convert_params(params)
        self._edm = edm
        self._fmin = fmin
        self._info = info
        self._loss = loss
        self._minimizer = minimizer
        # self.param_error = OrderedDict((p, {}) for p in params)
        # self.param_hesse = OrderedDict((p, {}) for p in params)

    def _input_convert_params(self, params):
        params = OrderedDict((p, {"value": v}) for p, v in params.items())
        return params

    def _get_uncached_params(self, params, method_name):
        params_uncached = [p for p in params if self.params[p].get(method_name) is None]
        return params_uncached

    @property
    def params(self):
        return self._params

    @property
    def edm(self):
        """The estimated distance to the minimum.

        Returns:
            numeric
        """
        edm = self._edm
        return edm

    @property
    def minimizer(self):
        return self._minimizer

    @property
    def loss(self) -> ZfitLoss:
        # TODO(Mayou36): this is currently a reference, should be a copy of the loss?
        return self._loss

    @property
    def fmin(self):
        """Function value at the minimum.

        Returns:
            numeric
        """
        fmin = self._fmin
        return fmin

    @property
    def status(self):
        status = self._status
        return status

    @property
    def info(self):
        return self._info

    @property
    def converged(self):
        return self._converged

    def _input_check_params(self, params):
        if params is not None:
            params = convert_to_container(params)
        else:
            params = list(self.params.keys())
        return params

    def hesse(self, params: ParamsTypeOpt = None, method: Union[str, Callable] = None,
              error_name: Optional[str] = None) -> OrderedDict:
        """Calculate for `params` the symmetric error using the Hessian/covariance matrix.

        Args:
            params (list(:py:class:`~zfit.Parameter`)): The parameters  to calculate the
                Hessian symmetric error. If None, use all parameters.
            method (str): the method to calculate the covariance matrix. Can be {'minuit_hesse', 'hesse_np'} or a callable.
            error_name (str): The name for the error in the dictionary.

        Returns:
            OrderedDict: Result of the hessian (symmetric) error as dict with each parameter holding
                the error dict {'error': sym_error}.

                So given param_a (from zfit.Parameter(.))
                `error_a = result.hesse(params=param_a)[param_a]['error']`
                error_a is the hessian error.
        """
        if method is None:
            # LEGACY START
            method = self._default_hesse
            from zfit.minimizers.minimizer_minuit import Minuit

            if isinstance(self.minimizer, Minuit):
                method = "minuit_hesse"
            # LEGACY END
        if error_name is None:
            if not isinstance(method, str):
                raise ValueError("Need to specify `error_name` or use a string as `method`")
            error_name = method

        all_params = list(self.params.keys())
        uncached_params = self._get_uncached_params(params=all_params, method_name=error_name)

        if uncached_params:
            error_dict = self._hesse(params=uncached_params, method=method)
            self._cache_errors(error_name=error_name, errors=error_dict)

        params = self._input_check_params(params)
        all_errors = OrderedDict((p, self.params[p][error_name]) for p in params)
        return all_errors

    def _cache_errors(self, error_name, errors):
        for param, errors in errors.items():
            self.params[param][error_name] = errors

    def _hesse(self, params, method):
        covariance_dict = self.covariance(params, method, as_dict=True)
        return OrderedDict((p, {"error": covariance_dict[(p, p)] ** 0.5}) for p in params)

    def error(self, params: ParamsTypeOpt = None, method: Union[str, Callable] = None, error_name: str = None,
              sigma: float = 1.0) -> OrderedDict:
        """Calculate and set for `params` the asymmetric error using the set error method.

            Args:
                params (list(:py:class:`~zfit.Parameter` or str)): The parameters or their names to calculate the
                     errors. If `params` is `None`, use all *floating* parameters.
                method (str or Callable): The method to use to calculate the errors. Valid choices are
                    {'minuit_minos'} or a Callable.
                sigma (float): Errors are calculated with respect to `sigma` std deviations. The definition
                    of 1 sigma depends on the loss function and is defined there.

                    For example, the negative log-likelihood (without the factor of 2) has a correspondents
                    of :math:`\Delta` NLL of 1 corresponds to 1 std deviation.
                error_name (str): The name for the error in the dictionary.


            Returns:
                `OrderedDict`: A `OrderedDict` containing as keys the parameter names and as value a `dict` which
                    contains (next to probably more things) two keys 'lower' and 'upper',
                    holding the calculated errors.
                    Example: result['par1']['upper'] -> the asymmetric upper error of 'par1'
        """
        if method is None:
            method = self._default_error
        if error_name is None:
            if not isinstance(method, str):
                raise ValueError("Need to specify `error_name` or use a string as `method`")
            error_name = method

        params = self._input_check_params(params)
        uncached_params = self._get_uncached_params(params=params, method_name=error_name)

        if uncached_params:
            error_dict = self._error(params=uncached_params, method=method, sigma=sigma)
            self._cache_errors(error_name=error_name, errors=error_dict)
        all_errors = OrderedDict((p, self.params[p][error_name]) for p in params)
        return all_errors

    def _error(self, params, method, sigma):
        if not callable(method):
            try:
                method = self._error_methods[method]
            except KeyError:
                raise KeyError("The following method is not a valid, implemented method: {}".format(method))
        return method(result=self, params=params, sigma=sigma)

    def covariance(self, params: ParamsTypeOpt = None, method: Union[str, Callable] = None, as_dict: bool = False):
        """Calculate the covariance matrix for `params`.

            Args:
                params (list(:py:class:`~zfit.Parameter`)): The parameters to calculate
                    the covariance matrix. If `params` is `None`, use all *floating* parameters.
                method (str or Callbel): The method to use to calculate the covariance matrix. Valid choices are
                    {'minuit_hesse', 'hesse_np'} or a Callable.
                as_dict (bool): Default `False`. If `True` then returns a dictionnary.

            Returns:
                2D `numpy.array` of shape (N, N);
                `dict`(param1, param2) -> covariance if `as_dict == True`.
        """
        if method is None:
            # LEGACY START
            method = self._default_hesse
            from zfit.minimizers.minimizer_minuit import Minuit

            if isinstance(self.minimizer, Minuit):
                method = "minuit_hesse"
            # LEGACY END

        params = self._input_check_params(params)
        covariance = self._covariance(method=method)
        covariance = {k: covariance[k] for k in itertools.product(params, params)}

        if as_dict:
            return covariance
        else:
            return dict_to_matrix(params, covariance)

    def _covariance(self, method):
        if not callable(method):
            try:
                method = self._hesse_methods[method]
            except KeyError:
                raise KeyError("The following method is not a valid, implemented method: {}".format(method))

        params = list(self.params.keys())
        return method(result=self, params=params)


def dict_to_matrix(params, matrix_dict):
    nparams = len(params)
    matrix = np.empty((nparams, nparams))

    for i in range(nparams):
        pi = params[i]
        for j in range(i, nparams):
            pj = params[j]
            matrix[i, j] = matrix_dict[(pi, pj)]
            if i != j:
                matrix[j, i] = matrix_dict[(pi, pj)]

    return matrix


def matrix_to_dict(params, matrix):
    nparams = len(params)
    matrix_dict = {}

    for i in range(nparams):
        pi = params[i]
        for j in range(i, nparams):
            pj = params[j]
            matrix_dict[(pi, pj)] = matrix[i, j]
            if i != j:
                matrix_dict[(pj, pi)] = matrix[i, j]

    return matrix_dict

# def set_error_method(self, method):
#     if isinstance(method, str):
#         try:
#             method = self._error_methods[method]
#         except AttributeError:
#             raise AttributeError("The error method '{}' is not registered with the minimizer.".format(method))
#     elif callable(method):
#         self._current_error_method = method
#     else:
#         raise ValueError("Method {} is neither a valid method name nor a callable function.".format(method))
#
# def set_error_options(self, replace: bool = False, **options):
#     """Specify the options for the `error` calculation.
#
#     Args:
#         replace (bool): If True, replace the current options. If False, only update
#             (add/overwrite existing).
#         **options (keyword arguments): The keyword arguments that will be given to `error`.
#     """
#         self._current_error_options = {}
#     self._current_error_options.update(options)<|MERGE_RESOLUTION|>--- conflicted
+++ resolved
@@ -11,11 +11,9 @@
 from ..util.container import convert_to_container
 from ..util.exception import WeightsNotImplementedError
 from ..util.ztyping import ParamsTypeOpt
-<<<<<<< HEAD
+
 from .errors import compute_errors
-=======
 from .. import settings
->>>>>>> 0cd1e140
 
 
 def _minos_minuit(result, params, sigma=1.0):
