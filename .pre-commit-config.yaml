--- conflicted
+++ resolved
@@ -60,17 +60,10 @@
   #      hooks:
   #          - id: pydocstyle
 
-<<<<<<< HEAD
   #  - repo: https://github.com/PyCQA/isort
-  #    rev: 5.9.1
+  #    rev: 5.9.3
   #    hooks:
   #      - id: isort
-=======
-  - repo: https://github.com/PyCQA/isort
-    rev: 5.9.3
-    hooks:
-      - id: isort
->>>>>>> 874dfe42
 
   - repo: https://github.com/asottile/pyupgrade
     rev: v2.23.1
