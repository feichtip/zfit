#  Copyright (c) 2021 zfit

import numpy as np
import pytest

import zfit
import zfit.models.dist_tfp
import zfit.models.kde


<<<<<<< HEAD
# noinspection PyUnresolvedReferences
from zfit.core.testing import setup_function, teardown_function, tester


=======
>>>>>>> da30fa59
@pytest.mark.skip()  # copy not yet implemented
def test_copy_kde():
    size = 500
    data = np.random.normal(size=size, loc=2, scale=3)

    limits = (-15, 5)
    obs = zfit.Space("obs1", limits=limits)
    kde_adaptive = zfit.models.kde.GaussianKDE1DimV1(data=data, bandwidth='adaptiveV1',
                                                     obs=obs,
                                                     truncate=False)
    kde_adaptive.copy()


def test_simple_kde():
    expected_integral = 5 / 6
    h = zfit.Parameter("h", 0.9)

    size = 5000
    data = np.random.normal(size=size, loc=2, scale=3)

    limits = (-15, 5)
    obs = zfit.Space("obs1", limits=limits)
    data_truncated = obs.filter(data)
    kde = zfit.models.kde.GaussianKDE1DimV1(data=data, bandwidth=h, obs=obs,
                                            truncate=False)
    kde_adaptive = zfit.models.kde.GaussianKDE1DimV1(data=data, bandwidth='adaptiveV1',
                                                     obs=obs,
                                                     truncate=False)
    kde_silverman = zfit.models.kde.GaussianKDE1DimV1(data=data, bandwidth='silverman',
                                                      obs=obs,
                                                      truncate=False)
    kde_adaptive_trunc = zfit.models.kde.GaussianKDE1DimV1(data=data_truncated, bandwidth='adaptiveV1',
                                                           obs=obs,
                                                           truncate=True)
    kde_isj = zfit.models.kde.GaussianKDE1DimV1(data=data, bandwidth='isj',
                                                obs=obs,
                                                truncate=False)

    integral = kde.integrate(limits=limits, norm_range=False)
    integral_trunc = kde_adaptive_trunc.integrate(limits=limits, norm_range=False)
    integral_adaptive = kde_adaptive.integrate(limits=limits, norm_range=False)
    integral_silverman = kde_silverman.integrate(limits=limits, norm_range=False)
    integral_isj = kde_isj.integrate(limits=limits, norm_range=False)

    rel_tol = 0.04
    assert zfit.run(integral_trunc) == pytest.approx(1., rel=rel_tol)
    assert zfit.run(integral) == pytest.approx(expected_integral, rel=rel_tol)
    assert zfit.run(integral_adaptive) == pytest.approx(expected_integral, rel=rel_tol)
    assert zfit.run(integral_silverman) == pytest.approx(expected_integral, rel=rel_tol)
    assert zfit.run(integral_isj) == pytest.approx(expected_integral, rel=rel_tol)

    sample = kde_adaptive.sample(1000)
    sample2 = kde_adaptive_trunc.sample(1000)
    assert sample.nevents == 1000
    assert sample2.nevents == 1000<|MERGE_RESOLUTION|>--- conflicted
+++ resolved
@@ -8,13 +8,6 @@
 import zfit.models.kde
 
 
-<<<<<<< HEAD
-# noinspection PyUnresolvedReferences
-from zfit.core.testing import setup_function, teardown_function, tester
-
-
-=======
->>>>>>> da30fa59
 @pytest.mark.skip()  # copy not yet implemented
 def test_copy_kde():
     size = 500
