#  Copyright (c) 2021 zfit
import numpy as np
import pytest
import tensorflow as tf

import zfit.core.basepdf
import zfit.models.dist_tfp
import zfit.settings
from zfit import z
from zfit.core.loss import UnbinnedNLL
from zfit.core.space import Space
from zfit.minimize import Minuit
from zfit.pdf import Gauss
from zfit.util.exception import (BehaviorUnderDiscussion,
                                 IntentionAmbiguousError)

mu_true = 1.2
sigma_true = 4.1
mu_true2 = 1.01
sigma_true2 = 3.5

yield_true = 3000
test_values_np = np.random.normal(loc=mu_true, scale=sigma_true, size=(yield_true, 1))


def create_test_values(size):
    return tf.random.normal(mean=mu_true, stddev=sigma_true, shape=(size, 1))


test_values_np2 = np.random.normal(loc=mu_true2, scale=sigma_true2, size=yield_true)

low, high = -24.3, 28.6


def create_params1(nameadd=""):
    mu1 = zfit.Parameter("mu1" + nameadd, z.to_real(mu_true) - 0.2, mu_true - 1., mu_true + 1.)
    sigma1 = zfit.Parameter("sigma1" + nameadd, z.to_real(sigma_true) - 0.3, sigma_true - 2., sigma_true + 2.)
    return mu1, sigma1


def create_params2(nameadd=""):
    mu2 = zfit.Parameter("mu25" + nameadd, z.to_real(mu_true) - 0.2, mu_true - 1., mu_true + 1.)
    sigma2 = zfit.Parameter("sigma25" + nameadd, z.to_real(sigma_true) - 0.3, sigma_true - 2., sigma_true + 2.)
    return mu2, sigma2


def create_params3(nameadd=""):
    mu3 = zfit.Parameter("mu35" + nameadd, z.to_real(mu_true) - 0.2, mu_true - 1., mu_true + 1.)
    sigma3 = zfit.Parameter("sigma35" + nameadd, z.to_real(sigma_true) - 0.3, sigma_true - 2., sigma_true + 2.)
    yield3 = zfit.Parameter("yield35" + nameadd, yield_true + 300, 0, 10000000)
    return mu3, sigma3, yield3


obs1 = zfit.Space('obs1', (np.min([test_values_np[:, 0], test_values_np2]) - 1.4,
                           np.max([test_values_np[:, 0], test_values_np2]) + 2.4))

mu_constr = [1.6, 0.02]  # mu, sigma
sigma_constr = [3.5, 0.01]
constr = lambda: [mu_constr[1], sigma_constr[1]]
constr_tf = lambda: z.convert_to_tensor(constr())
covariance = lambda: np.array([[mu_constr[1] ** 2, 0], [0, sigma_constr[1] ** 2]])
covariance_tf = lambda: z.convert_to_tensor(covariance())


def create_gauss1():
    mu, sigma = create_params1()
    return Gauss(mu, sigma, obs=obs1, name="gaussian1"), mu, sigma


def create_gauss2():
    mu, sigma = create_params2()
    return Gauss(mu, sigma, obs=obs1, name="gaussian2"), mu, sigma


def create_gauss3ext():
    mu, sigma, yield3 = create_params3()
    gaussian3 = Gauss(mu, sigma, obs=obs1, name="gaussian3")
    gaussian3 = gaussian3.create_extended(yield3)
    return gaussian3, mu, sigma, yield3


def create_simpel_loss():
    _, mu1, sigma1 = create_gauss1()
    return zfit.loss.SimpleLoss(lambda x: (x[0] - 0.37) ** 4 * (x[1] - 2.34) ** 4,
                                params=[mu1, sigma1],
                                errordef=0.5)


def create_simultaneous_loss():
    test_values = tf.constant(test_values_np)
    test_values = zfit.Data.from_tensor(obs=obs1, tensor=test_values)
    test_values2 = tf.constant(test_values_np2)
    test_values2 = zfit.Data.from_tensor(obs=obs1, tensor=test_values2)
    gaussian1, mu1, sigma1 = create_gauss1()
    gaussian2, mu2, sigma2 = create_gauss2()
    gaussian2 = gaussian2.create_extended(zfit.Parameter('yield_gauss2', 5))
    nll = zfit.loss.UnbinnedNLL(model=[gaussian1, gaussian2],
                                data=[test_values, test_values2],
                                )
    return mu1, mu2, nll, sigma1, sigma2


@pytest.mark.parametrize('size', [None, 5000, 50000, 300000, 3_000_000])
@pytest.mark.flaky(3)  # minimization can fail
def test_extended_unbinned_nll(size):
    if size is None:
        test_values = z.constant(test_values_np)
        size = test_values.shape[0]
    else:
        test_values = create_test_values(size)
    test_values = zfit.Data.from_tensor(obs=obs1, tensor=test_values)
    gaussian3, mu3, sigma3, yield3 = create_gauss3ext()
    nll = zfit.loss.ExtendedUnbinnedNLL(model=gaussian3,
                                        data=test_values,
                                        fit_range=(-20, 20))
    assert {mu3, sigma3, yield3} == nll.get_params()
    minimizer = Minuit(tol=1e-4)
    status = minimizer.minimize(loss=nll)
    params = status.params
    assert params[mu3]['value'] == pytest.approx(zfit.run(tf.math.reduce_mean(test_values)), rel=0.05)
    assert params[sigma3]['value'] == pytest.approx(zfit.run(tf.math.reduce_std(test_values)), rel=0.05)
    assert params[yield3]['value'] == pytest.approx(size, rel=0.005)


def test_unbinned_simultaneous_nll():
    mu1, mu2, nll, sigma1, sigma2 = create_simultaneous_loss()
    minimizer = Minuit(tol=1e-5)
    status = minimizer.minimize(loss=nll, params=[mu1, sigma1, mu2, sigma2])
    params = status.params
    assert set(nll.get_params()) == {mu1, mu2, sigma1, sigma2}

    assert params[mu1]['value'] == pytest.approx(np.mean(test_values_np), rel=0.007)
    assert params[mu2]['value'] == pytest.approx(np.mean(test_values_np2), rel=0.007)
    assert params[sigma1]['value'] == pytest.approx(np.std(test_values_np), rel=0.007)
    assert params[sigma2]['value'] == pytest.approx(np.std(test_values_np2), rel=0.007)


@pytest.mark.flaky(3)
@pytest.mark.parametrize('weights', (None, np.random.normal(loc=1., scale=0.2, size=test_values_np.shape[0])))
@pytest.mark.parametrize('sigma', (constr, constr_tf, covariance, covariance_tf))
@pytest.mark.parametrize('options', ({'subtr_const': False}, {'subtr_const': True}))
def test_unbinned_nll(weights, sigma, options):
    gaussian1, mu1, sigma1 = create_gauss1()
    gaussian2, mu2, sigma2 = create_gauss2()

    test_values = tf.constant(test_values_np)
    test_values = zfit.Data.from_tensor(obs=obs1, tensor=test_values, weights=weights)
    nll_object = zfit.loss.UnbinnedNLL(model=gaussian1, data=test_values, options=options)
    minimizer = Minuit(tol=1e-5)
    status = minimizer.minimize(loss=nll_object, params=[mu1, sigma1])
    params = status.params
    rel_error = 0.12 if weights is None else 0.1  # more fluctuating with weights

    assert params[mu1]['value'] == pytest.approx(np.mean(test_values_np), rel=rel_error)
    assert params[sigma1]['value'] == pytest.approx(np.std(test_values_np), rel=rel_error)

    constraints = zfit.constraint.nll_gaussian(params=[mu2, sigma2],
                                               observation=[mu_constr[0], sigma_constr[0]],
                                               uncertainty=sigma())
    nll_object = UnbinnedNLL(model=gaussian2, data=test_values,
                             constraints=constraints, options=options)

    minimizer = Minuit(tol=1e-4)
    status = minimizer.minimize(loss=nll_object, params=[mu2, sigma2])
    params = status.params
    if weights is None:
        assert params[mu2]['value'] > np.average(test_values_np, weights=weights)
        assert params[sigma2]['value'] < np.std(test_values_np)


def test_add():
    param1 = zfit.Parameter("param1", 1.)
    param2 = zfit.Parameter("param2", 2.)
    param3 = zfit.Parameter("param3", 2.)

    pdfs = [0] * 4
    pdfs[0] = Gauss(param1, 4, obs=obs1)
    pdfs[1] = Gauss(param2, 5, obs=obs1)
    pdfs[2] = Gauss(3, 6, obs=obs1)
    pdfs[3] = Gauss(4, 7, obs=obs1)

    datas = [0] * 4
    datas[0] = zfit.Data.from_tensor(obs=obs1, tensor=z.constant(1.))
    datas[1] = zfit.Data.from_tensor(obs=obs1, tensor=z.constant(2.))
    datas[2] = zfit.Data.from_tensor(obs=obs1, tensor=z.constant(3.))
    datas[3] = zfit.Data.from_tensor(obs=obs1, tensor=z.constant(4.))

    ranges = [0] * 4
    ranges[0] = (1, 4)
    ranges[1] = Space(limits=(2, 5), obs=obs1)
    ranges[2] = Space(limits=(3, 6), obs=obs1)
    ranges[3] = Space(limits=(4, 7), obs=obs1)

    constraint1 = zfit.constraint.nll_gaussian(params=param1, observation=1., uncertainty=0.5)
    constraint2 = zfit.constraint.nll_gaussian(params=param3, observation=2., uncertainty=0.25)
    merged_contraints = [constraint1, constraint2]

    nll1 = UnbinnedNLL(model=pdfs[0], data=datas[0], fit_range=ranges[0], constraints=constraint1)
    nll2 = UnbinnedNLL(model=pdfs[1], data=datas[1], fit_range=ranges[1], constraints=constraint2)
    nll3 = UnbinnedNLL(model=[pdfs[2], pdfs[3]], data=[datas[2], datas[3]], fit_range=[ranges[2], ranges[3]])

    simult_nll = nll1 + nll2 + nll3

    assert simult_nll.model == pdfs
    assert simult_nll.data == datas

    ranges[0] = Space(limits=ranges[0], obs='obs1',
                      axes=(0,))  # for comparison, Space can only compare with Space
    ranges[1].coords._axes = (0,)
    ranges[2].coords._axes = (0,)
    ranges[3].coords._axes = (0,)
    assert simult_nll.fit_range == ranges

    def eval_constraint(constraints):
        return z.reduce_sum([c.value() for c in constraints]).numpy()

    assert eval_constraint(simult_nll.constraints) == eval_constraint(merged_contraints)
    assert set(simult_nll.get_params()) == {param1, param2, param3}


# @pytest.mark.xfail  # TODO(TF2): grads not supported, use numerical ones? Or calculate on the fly?
@pytest.mark.parametrize("chunksize", [10000000, 1000])
def test_gradients(chunksize):
    from numdifftools import Gradient
    zfit.run.chunking.active = True
    zfit.run.chunking.max_n_points = chunksize

    initial1 = 1.
    initial2 = 2
    param1 = zfit.Parameter("param1", initial1)
    param2 = zfit.Parameter("param2", initial2)

    gauss1 = Gauss(param1, 4, obs=obs1)
    gauss1.set_norm_range((-5, 5))
    gauss2 = Gauss(param2, 5, obs=obs1)
    gauss2.set_norm_range((-5, 5))

    data1 = zfit.Data.from_tensor(obs=obs1, tensor=z.constant(1., shape=(100,)))
    data1.set_data_range((-5, 5))
    data2 = zfit.Data.from_tensor(obs=obs1, tensor=z.constant(1., shape=(100,)))
    data2.set_data_range((-5, 5))

    nll = UnbinnedNLL(model=[gauss1, gauss2], data=[data1, data2])

    def loss_func(values):
        for val, param in zip(values, nll.get_cache_deps(only_floating=True)):
            param.set_value(val)
        return nll.value().numpy()

    # theoretical, numerical = tf.test.compute_gradient(loss_func, list(params))
    gradient1 = nll.gradient(params=param1)
    gradient_func = Gradient(loss_func)
    # gradient_func = lambda *args, **kwargs: list(gradient_func_numpy(*args, **kwargs))
    assert gradient1[0].numpy() == pytest.approx(gradient_func([param1.numpy()]))
    param1.set_value(initial1)
    param2.set_value(initial2)
    params = [param2, param1]
    gradient2 = nll.gradient(params=params)
    both_gradients_true = list(reversed(list(gradient_func([initial1, initial2]))))  # because param2, then param1
    assert [g.numpy() for g in gradient2] == pytest.approx(both_gradients_true)

    param1.set_value(initial1)
    param2.set_value(initial2)
    gradient3 = nll.gradient()
    assert frozenset(g.numpy() for g in gradient3) == pytest.approx(frozenset(both_gradients_true))


def test_simple_loss():
    true_a = 1.
    true_b = 4.
    true_c = -0.3
    truevals = true_a, true_b, true_c
    a_param = zfit.Parameter("variable_a15151loss", 1.5, -1., 20.,
                             step_size=z.constant(0.1))
    b_param = zfit.Parameter("variable_b15151loss", 3.5)
    c_param = zfit.Parameter("variable_c15151loss", -0.23)
    param_list = [a_param, b_param, c_param]

    def loss_func(params):
        a_param, b_param, c_param = params
        probs = z.convert_to_tensor((a_param - true_a) ** 2
                                    + (b_param - true_b) ** 2
                                    + (c_param - true_c) ** 4) + 0.42
        return tf.reduce_sum(input_tensor=tf.math.log(probs))

    with pytest.raises(ValueError):
        _ = zfit.loss.SimpleLoss(func=loss_func, params=param_list)

    loss_func.errordef = 1
    loss_deps = zfit.loss.SimpleLoss(func=loss_func, params=param_list)
    # loss = zfit.loss.SimpleLoss(func=loss_func)
    loss = zfit.loss.SimpleLoss(func=loss_func, params=param_list)
    loss2 = zfit.loss.SimpleLoss(func=loss_func, params=truevals)

    assert loss_deps.get_cache_deps() == set(param_list)
    assert set(loss_deps.get_params()) == set(param_list)

    loss_tensor = loss_func(param_list)
    loss_value_np = loss_tensor.numpy()

    assert loss.value().numpy() == pytest.approx(loss_value_np)
    assert loss_deps.value().numpy() == pytest.approx(loss_value_np)

    with pytest.raises(IntentionAmbiguousError):
        _ = loss + loss_deps

    minimizer = zfit.minimize.Minuit()
    result = minimizer.minimize(loss=loss)
    assert result.valid
    assert true_a == pytest.approx(result.params[a_param]['value'], rel=0.03)
    assert true_b == pytest.approx(result.params[b_param]['value'], rel=0.06)
    assert true_c == pytest.approx(result.params[c_param]['value'], rel=0.5)

    zfit.param.set_values(param_list, np.array(zfit.run(param_list)) + 0.6)
    result2 = minimizer.minimize(loss=loss2)
    assert result2.valid
    params = list(result2.params)
    assert true_a == pytest.approx(result2.params[params[0]]['value'], rel=0.03)
    assert true_b == pytest.approx(result2.params[params[1]]['value'], rel=0.06)
    assert true_c == pytest.approx(result2.params[params[2]]['value'], rel=0.5)


def test_create_new_nll():
    gaussian1, mu1, sigma1 = create_gauss1()
    gaussian2, mu2, sigma2 = create_gauss2()

    test_values = tf.constant(test_values_np)
    test_values = zfit.Data.from_tensor(obs=obs1, tensor=test_values)
    nll = zfit.loss.UnbinnedNLL(model=gaussian1, data=test_values)

    nll2 = nll.create_new(model=gaussian2)
    assert nll2.data[0] is nll.data[0]
    assert nll2.constraints == nll.constraints
    assert nll2._options == nll._options

    nll3 = nll.create_new()
    assert nll3.data[0] is nll.data[0]
    assert nll3.constraints == nll.constraints
    assert nll3._options == nll._options

    nll4 = nll.create_new(options={})
    assert nll4.data[0] is nll.data[0]
    assert nll4.constraints == nll.constraints
    assert nll4._options != nll._constraints


def test_create_new_extnll():
    gaussian1, mu1, sigma1, yield1 = create_gauss3ext()

    test_values = tf.constant(test_values_np)
    test_values = zfit.Data.from_tensor(obs=obs1, tensor=test_values)
    nll = zfit.loss.ExtendedUnbinnedNLL(model=gaussian1, data=test_values,
                                        constraints=zfit.constraint.GaussianConstraint(mu1, 1., 0.1))

    nll2 = nll.create_new(model=gaussian1)
    assert nll2.data[0] is nll.data[0]
    assert nll2.constraints == nll.constraints
    assert nll2._options == nll._options

    nll3 = nll.create_new()
    assert nll3.data[0] is nll.data[0]
    assert nll3.constraints == nll.constraints
    assert nll3._options == nll._options

    nll4 = nll.create_new(options={})
    assert nll4.data[0] is nll.data[0]
    assert nll4.constraints == nll.constraints
    assert nll4._options != nll._constraints


def test_create_new_simple():
    _, mu1, sigma1 = create_gauss1()

    loss = zfit.loss.SimpleLoss(lambda x, y: x * y,
                                params=[mu1, sigma1],
                                errordef=0.5)

    loss1 = loss.create_new()
    assert loss1._simple_func is loss._simple_func
    assert loss1.errordef == loss.errordef


<<<<<<< HEAD
@pytest.mark.skip  # TODO: reactivate and make real, just mockup
@pytest.mark.flaky(3)
# @pytest.mark.parametrize('weights', [None, np.random.normal(loc=1., scale=0.2, size=test_values_np.shape[0])])
@pytest.mark.parametrize('weights', [None])
def test_binned_nll(weights):
    obs = zfit.Space("obs1", limits=(-15, 25))
    gaussian1, mu1, sigma1 = create_gauss1(obs=obs)
    gaussian2, mu2, sigma2 = create_gauss2(obs=obs)
    test_values_np = np.random.normal(loc=mu_true, scale=4, size=(10000, 1))

    test_values = tf.constant(test_values_np)
    test_values = zfit.Data.from_tensor(obs=obs, tensor=test_values, weights=weights)
    test_values_binned = test_values.create_hist(converter=zfit.hist.histogramdd, bin_kwargs={"bins": 100})
    nll_object = zfit.loss.BinnedNLL(model=gaussian1, data=test_values_binned)
    minimizer = Minuit()
    status = minimizer.minimize(loss=nll_object, params=[mu1, sigma1])
    params = status.params
    rel_error = 0.035 if weights is None else 0.15  # more fluctuating with weights

    assert params[mu1]['value'] == pytest.approx(np.mean(test_values_np), rel=rel_error)
    assert params[sigma1]['value'] == pytest.approx(np.std(test_values_np), rel=rel_error)

    constraints = zfit.constraint.nll_gaussian(params=[mu2, sigma2],
                                               mu=[mu_constr[0], sigma_constr[0]],
                                               sigma=[mu_constr[1], sigma_constr[1]])
    nll_object = zfit.loss.BinnedNLL(model=gaussian2, data=test_values_binned, fit_range=(-np.infty, np.infty),
                                     constraints=constraints)

    minimizer = Minuit()
    status = minimizer.minimize(loss=nll_object, params=[mu2, sigma2])
    params = status.params
    if weights is None:
        assert params[mu2]['value'] > np.mean(test_values_np)
        assert params[sigma2]['value'] < np.std(test_values_np)
=======
@pytest.mark.parametrize('create_loss', [lambda: create_simultaneous_loss()[2], create_simpel_loss])
def test_callable_loss(create_loss):
    loss = create_loss()

    params = list(loss.get_params())
    x = np.array(zfit.run(params)) + 0.1
    value_loss = loss(x)
    with zfit.param.set_values(params, x):
        true_val = zfit.run(loss.value())
        assert true_val == pytest.approx(zfit.run(value_loss))
        with pytest.raises(BehaviorUnderDiscussion):
            assert true_val == pytest.approx(zfit.run(loss()))

    with pytest.raises(ValueError):
        loss(x[:-1])
    with pytest.raises(ValueError):
        loss(list(x) + [1])


@pytest.mark.parametrize('create_loss', [lambda: create_simultaneous_loss()[2], create_simpel_loss])
def test_iminuit_compatibility(create_loss):
    loss = create_loss()

    params = list(loss.get_params())
    x = np.array(zfit.run(params)) + 0.1
    zfit.param.set_values(params, x)

    with pytest.raises(ValueError):
        loss(x[:-1])
    with pytest.raises(ValueError):
        loss(list(x) + [1])

    import iminuit
    minimizer = iminuit.Minuit(loss, x)
    result = minimizer.migrad()
    assert result.valid
    minimizer.hesse()

    zfit.param.set_values(params, x)
    minimizer_zfit = zfit.minimize.Minuit()
    result_zfit = minimizer_zfit.minimize(loss)
    assert result_zfit.fmin == pytest.approx(result.fmin.fval, abs=0.03)
>>>>>>> e33995ee
<|MERGE_RESOLUTION|>--- conflicted
+++ resolved
@@ -380,7 +380,50 @@
     assert loss1.errordef == loss.errordef
 
 
-<<<<<<< HEAD
+@pytest.mark.parametrize('create_loss', [lambda: create_simultaneous_loss()[2], create_simpel_loss])
+def test_callable_loss(create_loss):
+    loss = create_loss()
+
+    params = list(loss.get_params())
+    x = np.array(zfit.run(params)) + 0.1
+    value_loss = loss(x)
+    with zfit.param.set_values(params, x):
+        true_val = zfit.run(loss.value())
+        assert true_val == pytest.approx(zfit.run(value_loss))
+        with pytest.raises(BehaviorUnderDiscussion):
+            assert true_val == pytest.approx(zfit.run(loss()))
+
+    with pytest.raises(ValueError):
+        loss(x[:-1])
+    with pytest.raises(ValueError):
+        loss(list(x) + [1])
+
+
+@pytest.mark.parametrize('create_loss', [lambda: create_simultaneous_loss()[2], create_simpel_loss])
+def test_iminuit_compatibility(create_loss):
+    loss = create_loss()
+
+    params = list(loss.get_params())
+    x = np.array(zfit.run(params)) + 0.1
+    zfit.param.set_values(params, x)
+
+    with pytest.raises(ValueError):
+        loss(x[:-1])
+    with pytest.raises(ValueError):
+        loss(list(x) + [1])
+
+    import iminuit
+    minimizer = iminuit.Minuit(loss, x)
+    result = minimizer.migrad()
+    assert result.valid
+    minimizer.hesse()
+
+    zfit.param.set_values(params, x)
+    minimizer_zfit = zfit.minimize.Minuit()
+    result_zfit = minimizer_zfit.minimize(loss)
+    assert result_zfit.fmin == pytest.approx(result.fmin.fval, abs=0.03)
+
+
 @pytest.mark.skip  # TODO: reactivate and make real, just mockup
 @pytest.mark.flaky(3)
 # @pytest.mark.parametrize('weights', [None, np.random.normal(loc=1., scale=0.2, size=test_values_np.shape[0])])
@@ -414,48 +457,4 @@
     params = status.params
     if weights is None:
         assert params[mu2]['value'] > np.mean(test_values_np)
-        assert params[sigma2]['value'] < np.std(test_values_np)
-=======
-@pytest.mark.parametrize('create_loss', [lambda: create_simultaneous_loss()[2], create_simpel_loss])
-def test_callable_loss(create_loss):
-    loss = create_loss()
-
-    params = list(loss.get_params())
-    x = np.array(zfit.run(params)) + 0.1
-    value_loss = loss(x)
-    with zfit.param.set_values(params, x):
-        true_val = zfit.run(loss.value())
-        assert true_val == pytest.approx(zfit.run(value_loss))
-        with pytest.raises(BehaviorUnderDiscussion):
-            assert true_val == pytest.approx(zfit.run(loss()))
-
-    with pytest.raises(ValueError):
-        loss(x[:-1])
-    with pytest.raises(ValueError):
-        loss(list(x) + [1])
-
-
-@pytest.mark.parametrize('create_loss', [lambda: create_simultaneous_loss()[2], create_simpel_loss])
-def test_iminuit_compatibility(create_loss):
-    loss = create_loss()
-
-    params = list(loss.get_params())
-    x = np.array(zfit.run(params)) + 0.1
-    zfit.param.set_values(params, x)
-
-    with pytest.raises(ValueError):
-        loss(x[:-1])
-    with pytest.raises(ValueError):
-        loss(list(x) + [1])
-
-    import iminuit
-    minimizer = iminuit.Minuit(loss, x)
-    result = minimizer.migrad()
-    assert result.valid
-    minimizer.hesse()
-
-    zfit.param.set_values(params, x)
-    minimizer_zfit = zfit.minimize.Minuit()
-    result_zfit = minimizer_zfit.minimize(loss)
-    assert result_zfit.fmin == pytest.approx(result.fmin.fval, abs=0.03)
->>>>>>> e33995ee
+        assert params[sigma2]['value'] < np.std(test_values_np)