name: tests

on:
  workflow_dispatch:
  push:
    tags:
      - "*"
    branches:
      - master
      - develop
      - "release/*"
      - "hotfix/*"
  pull_request:

jobs:
  unittests:
    runs-on: ${{ matrix.os }}
    env:
      ZFIT_DO_JIT: ${{ matrix.use-graph }}
    timeout-minutes: 240
    strategy:
      max-parallel: 15
      fail-fast: False
      matrix:
        use-graph: [ 1 ]  # TODO: reactivate eager, this was weirdly slow
        python-version: [ "3.7", "3.8", "3.9", "3.10" ]
        os: [ ubuntu-latest ]
        extras: [ alldev ]
        include:
          #- os: macos-latest
          #            python-version: 3.9
          #            use-graph: 0
          - os: macos-latest
            python-version: "3.10"
            use-graph: 1
            extras: alldev-nonlinux
          #          - os: windows-latest
          #            python-version: 3.9
          #            use-graph: 0
          - os: windows-latest
            python-version: "3.10"
            use-graph: 1
            extras: alldev-windows

    name: tests on ${{ matrix.os }} with ${{ matrix.python-version }} compiled = ${{ matrix.use-graph }}
    #    env:
    #      ZFIT_DO_JIT: ${{ matrix.use-graph }}
    steps:
      - uses: actions/checkout@v3
<<<<<<< HEAD
      - name: Get history and tags for SCM versioning to work
        run: |
          git fetch --prune --unshallow
          git fetch --depth=1 origin +refs/tags/*:refs/tags/*
      - uses: actions/setup-python@v3
=======
      - uses: actions/setup-python@v4
>>>>>>> eff64566
        name: Set up Python ${{ matrix.python-version }}
        with:
          python-version: ${{ matrix.python-version }}
      - name: Get pip cache dir
        id: pip-cache
        run: |
          echo "::set-output name=dir::$(pip cache dir)"
      - name: pip cache
        uses: actions/cache@v3.0.5
        with:
          path: ${{ steps.pip-cache.outputs.dir }}
          key: ${{ runner.os }}-pip-${{ hashFiles('**/requirements.txt') }}-pip-${{ hashFiles('**/requirements_dev.txt') }}-pip-${{ hashFiles('**/pyproject.toml') }}-pip-${{ hashFiles('**/setup.cfg') }}-pip-${{ hashFiles('**/setup.py') }}
          restore-keys: |
            ${{ runner.os }}-pip-

      - name: Install dependencies
        run: |
          python -m pip install --upgrade pip
          pip install .[${{ matrix.extras }}]
      - name: Test with pytest
#        TODO: how to run below on windows?if [ "$RUNNER_OS" == "Linux" ]; then
#              apt install important_linux_software
#         elif [ "$RUNNER_OS" == "Windows" ]; then
#              choco install important_windows_software
#          if [[ $GITHUB_REF == 'refs/heads/develop' ]]; then
#          echo "PYTEST_ADDOPTS=--longtests-kde" >> "$GITHUB_ENV"
#          fi
        run: |
          coverage run --source=. --omit=".tox/*,*/test*,*/minimizers/interface.py,*/core/testing.py" --branch -m pytest .
          mkdir coverage && coverage-lcov --output_file_path ./coverage/lcov.info
      - name: Coveralls Parallel
        uses: coverallsapp/github-action@1.1.3
        with:
          github-token: ${{ secrets.github_token }}
          flag-name: run-${{ matrix.use-graph }}-${{ matrix.python-version }}-ubuntu
          parallel: true
  docs:
    runs-on: ubuntu-latest
    timeout-minutes: 10
    strategy:
      matrix:
        python-version: [ "3.10" ]
    name: Testbuild docs
    steps:
      - uses: actions/checkout@v3
<<<<<<< HEAD
      - name: Get history and tags for SCM versioning to work
        run: |
          git fetch --prune --unshallow
          git fetch --depth=1 origin +refs/tags/*:refs/tags/*
      - uses: actions/setup-python@v3
=======
      - uses: actions/setup-python@v4
>>>>>>> eff64566
        name: Set up Python ${{ matrix.python-version }}
        with:
          python-version: ${{ matrix.python-version }}
      - name: Get pip cache dir
        id: pip-cache
        run: |
          echo "::set-output name=dir::$(pip cache dir)"
      - name: pip cache
        uses: actions/cache@v3.0.5
        with:
          path: ${{ steps.pip-cache.outputs.dir }}
          key: ${{ runner.os }}-pip-${{ hashFiles('**/requirements.txt') }}-pip-${{ hashFiles('**/requirements_dev.txt') }}-pip-${{ hashFiles('**/pyproject.toml') }}-pip-${{ hashFiles('**/setup.cfg') }}-pip-${{ hashFiles('**/setup.py') }}
          restore-keys: |
            ${{ runner.os }}-pip-

      - name: Install dependencies
        run: |
          python -m pip install --upgrade pip
          pip install --ignore-requires-python .[docs]
      - name: Build the docs, check for failure
        run: |
          bash utils/ci/testbuild_docs.sh

  tutorials:
    runs-on: ubuntu-latest
    timeout-minutes: 60
    strategy:
      max-parallel: 8
      fail-fast: False
      matrix:
        use-graph: [ 0, 1 ]
        python-version: [ "3.7", "3.8", "3.9", "3.10" ]
    name: Run tutorials, Python ${{ matrix.python-version }}, compiled = ${{ matrix.use-graph }}
    env:
      ZFIT_DO_JIT: ${{ matrix.use-graph }}
    steps:
      - uses: actions/checkout@v3
<<<<<<< HEAD
      - name: Get history and tags for SCM versioning to work
        run: |
          git fetch --prune --unshallow
          git fetch --depth=1 origin +refs/tags/*:refs/tags/*
      - uses: actions/setup-python@v3
=======
      - uses: actions/setup-python@v4
>>>>>>> eff64566
        name: Set up Python ${{ matrix.python-version }}

        with:
          python-version: ${{ matrix.python-version }}

      - name: Clone Tutorials
        run: |
          git clone https://github.com/zfit/zfit-tutorials.git

      - name: Get pip cache dir
        id: pip-cache
        run: |
          echo "::set-output name=dir::$(pip cache dir)"
      - name: pip cache
        uses: actions/cache@v3.0.5
        with:
          path: ${{ steps.pip-cache.outputs.dir }}
          key: ${{ runner.os }}-pip-${{ hashFiles('**/requirements.txt') }}-pip-${{ hashFiles('**/requirements_dev.txt') }}-pip-${{ hashFiles('**/pyproject.toml') }}-pip-${{ hashFiles('**/setup.cfg') }}-pip-${{ hashFiles('**/setup.py') }}
          restore-keys: |
            ${{ runner.os }}-pip-
      - name: Install dependencies
        run: |
          python -m pip install --upgrade pip
          pip install wheel
          pip install -U .[all]
          pip install nbval
          pip install -r zfit-tutorials/requirements.txt
          pip install -U --force-reinstall .[all]  # yep. Needed. Otherwise i.e. numpy needs to be upgraded

      - name: Run notebooks
        run: |
          pytest --nbval-lax zfit-tutorials --ignore=zfit-tutorials/experimental --ignore=zfit-tutorials/_unused --ignore=zfit-tutorials/_website --ignore=zfit-tutorials/
  examples:
    runs-on: ubuntu-latest
    timeout-minutes: 60
    strategy:
      max-parallel: 8
      fail-fast: False
      matrix:
        use-graph: [ 0, 1 ]
        python-version: [ "3.7", "3.8", "3.9", "3.10" ]
    name: Run examples, Python ${{ matrix.python-version }}, compiled = ${{ matrix.use-graph }}
    env:
      ZFIT_DO_JIT: ${{ matrix.use-graph }}
    steps:
      - uses: actions/checkout@v3
      - name: Get history and tags for SCM versioning to work
        run: |
          git fetch --prune --unshallow
          git fetch --depth=1 origin +refs/tags/*:refs/tags/*
      - uses: actions/setup-python@v3
        name: Set up Python ${{ matrix.python-version }}
        with:
          python-version: ${{ matrix.python-version }}
      - name: Get pip cache dir
        id: pip-cache
        run: |
          echo "::set-output name=dir::$(pip cache dir)"
      - name: pip cache
        uses: actions/cache@v3.0.5
        with:
          path: ${{ steps.pip-cache.outputs.dir }}
          key: ${{ runner.os }}-pip-${{ hashFiles('**/requirements.txt') }}-pip-${{ hashFiles('**/requirements_dev.txt') }}-pip-${{ hashFiles('**/pyproject.toml') }}-pip-${{ hashFiles('**/setup.cfg') }}-pip-${{ hashFiles('**/setup.py') }}
          restore-keys: |
            ${{ runner.os }}-pip-

      - name: Run examples
        run: |
          bash utils/ci/install_test_examples.sh

  finish:
    needs: unittests
    runs-on: ubuntu-latest
    steps:
      - name: Coveralls Finished
        uses: coverallsapp/github-action@1.1.3
        with:
          github-token: ${{ secrets.github_token }}
          parallel-finished: true<|MERGE_RESOLUTION|>--- conflicted
+++ resolved
@@ -47,15 +47,11 @@
     #      ZFIT_DO_JIT: ${{ matrix.use-graph }}
     steps:
       - uses: actions/checkout@v3
-<<<<<<< HEAD
-      - name: Get history and tags for SCM versioning to work
-        run: |
-          git fetch --prune --unshallow
-          git fetch --depth=1 origin +refs/tags/*:refs/tags/*
-      - uses: actions/setup-python@v3
-=======
+      - name: Get history and tags for SCM versioning to work
+        run: |
+          git fetch --prune --unshallow
+          git fetch --depth=1 origin +refs/tags/*:refs/tags/*
       - uses: actions/setup-python@v4
->>>>>>> eff64566
         name: Set up Python ${{ matrix.python-version }}
         with:
           python-version: ${{ matrix.python-version }}
@@ -101,15 +97,11 @@
     name: Testbuild docs
     steps:
       - uses: actions/checkout@v3
-<<<<<<< HEAD
-      - name: Get history and tags for SCM versioning to work
-        run: |
-          git fetch --prune --unshallow
-          git fetch --depth=1 origin +refs/tags/*:refs/tags/*
-      - uses: actions/setup-python@v3
-=======
+      - name: Get history and tags for SCM versioning to work
+        run: |
+          git fetch --prune --unshallow
+          git fetch --depth=1 origin +refs/tags/*:refs/tags/*
       - uses: actions/setup-python@v4
->>>>>>> eff64566
         name: Set up Python ${{ matrix.python-version }}
         with:
           python-version: ${{ matrix.python-version }}
@@ -147,15 +139,11 @@
       ZFIT_DO_JIT: ${{ matrix.use-graph }}
     steps:
       - uses: actions/checkout@v3
-<<<<<<< HEAD
-      - name: Get history and tags for SCM versioning to work
-        run: |
-          git fetch --prune --unshallow
-          git fetch --depth=1 origin +refs/tags/*:refs/tags/*
-      - uses: actions/setup-python@v3
-=======
+      - name: Get history and tags for SCM versioning to work
+        run: |
+          git fetch --prune --unshallow
+          git fetch --depth=1 origin +refs/tags/*:refs/tags/*
       - uses: actions/setup-python@v4
->>>>>>> eff64566
         name: Set up Python ${{ matrix.python-version }}
 
         with:
